--- conflicted
+++ resolved
@@ -31,11 +31,6 @@
 nom-derive = "0.10.1"
 prost = "0.13.4"
 rayon = "1.7.0"
-<<<<<<< HEAD
-rust-lzma = { version = "0.6.0", features = ["static"] }
-zstd = "0.13.2"
-=======
->>>>>>> 2eefaf52
 sha2 = "0.10.6"
 sync-unsafe-cell = "0.1.0"
 tempfile = "3.6.0"
@@ -44,6 +39,7 @@
     "bzip2",
     "zstd",
 ], default-features = false }
+zstd = "0.13.2"
 
 [profile.release]
 codegen-units = 1
